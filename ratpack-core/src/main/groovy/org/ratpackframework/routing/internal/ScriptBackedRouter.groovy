--- conflicted
+++ resolved
@@ -81,7 +81,6 @@
     }))
   }
 
-<<<<<<< HEAD
   void checkForChanges(RoutedRequest routedRequest, Router noChange, Router didChange) {
     fileSystem.props(scriptFilePath, routedRequest.errorHandler.wrap(routedRequest.request, new Handler<FileProps>() {
       void handle(FileProps fileProps) {
@@ -89,18 +88,6 @@
           didChange.handle(routedRequest)
           return
         }
-=======
-  private void refresh() {
-    List<Router> routers = []
-    long lastModified = scriptFile.lastModified()
-    byte[] bytes = scriptFile.bytes
-    String string = new String(bytes)
-    new ScriptEngine(getClass().classLoader, false, RouterBuilderScript).run(scriptFile.name, string, routers, templateRenderer)
-    router.set(new CompositeRouter(routers))
-    this.lastModified.set(lastModified)
-    this.content.set(bytes)
-  }
->>>>>>> bcc74a0b
 
         fileSystem.readFile(scriptFilePath, routedRequest.errorHandler.wrap(routedRequest.request, new Handler<Buffer>() {
           @Override
@@ -127,7 +114,7 @@
 
     List<Router> routers = []
     String string = new String(bytes)
-    new ScriptRunner().run(scriptFilePath, string, RouterBuilderScript, getClass().classLoader, false, routers, templateRenderer)
+    new ScriptEngine<RouterBuilderScript>(getClass().classLoader, false, RouterBuilderScript).run(scriptFilePath, string, routers, templateRenderer)
     routerHolder.set(new CompositeRouter(routers))
     this.lastModifiedHolder.set(lastModifiedTime)
     this.contentHolder.set(bytes)
