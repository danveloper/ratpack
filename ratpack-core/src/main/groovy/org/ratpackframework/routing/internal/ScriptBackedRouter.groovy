/*
 * Copyright 2012 the original author or authors.
 *
 * Licensed under the Apache License, Version 2.0 (the "License");
 * you may not use this file except in compliance with the License.
 * You may obtain a copy of the License at
 *
 *    http://www.apache.org/licenses/LICENSE-2.0
 *
 * Unless required by applicable law or agreed to in writing, software
 * distributed under the License is distributed on an "AS IS" BASIS,
 * WITHOUT WARRANTIES OR CONDITIONS OF ANY KIND, either express or implied.
 * See the License for the specific language governing permissions and
 * limitations under the License.
 */

package org.ratpackframework.routing.internal

import org.ratpackframework.responder.FinalizedResponse
import org.ratpackframework.routing.Router
import org.ratpackframework.routing.RouterBuilderScript
import org.ratpackframework.script.internal.ScriptEngine
import org.ratpackframework.templating.TemplateRenderer
import org.vertx.java.core.AsyncResult
import org.vertx.java.core.Handler
import org.vertx.java.core.Vertx
import org.vertx.java.core.buffer.Buffer
import org.vertx.java.core.file.FileProps
import org.vertx.java.core.file.FileSystem

import java.util.concurrent.atomic.AtomicLong
import java.util.concurrent.atomic.AtomicReference
import java.util.concurrent.locks.Lock
import java.util.concurrent.locks.ReentrantLock

class ScriptBackedRouter implements Router {

  private final FileSystem fileSystem
  private final String scriptFilePath
  private final String scriptFileName
  private final TemplateRenderer templateRenderer

  private final AtomicLong lastModifiedHolder = new AtomicLong(-1)
  private final AtomicReference<byte[]> contentHolder = new AtomicReference<byte[]>()
  private final AtomicReference<Router> routerHolder = new AtomicReference<>(null)
  private final Lock lock = new ReentrantLock()

<<<<<<< HEAD
  private boolean staticallyCompile

  ScriptBackedRouter(Vertx vertx, File scriptFile, TemplateRenderer templateRenderer, boolean staticallyCompile) {
    this.fileSystem = vertx.fileSystem()
    this.scriptFilePath = scriptFile.absolutePath
    this.scriptFileName = scriptFile.name
    this.templateRenderer = templateRenderer
    this.staticallyCompile = staticallyCompile
=======
  private final boolean reloadable

  ScriptBackedRouter(File scriptFile, TemplateRenderer templateRenderer, boolean reloadable) {
    this.scriptFile = scriptFile
    this.templateRenderer = templateRenderer
    this.reloadable = reloadable

    if (!reloadable) {
      refresh()
    }
>>>>>>> 6ba5792a
  }

  @Override
  void handle(RoutedRequest routedRequest) {
    fileSystem.exists(scriptFilePath, routedRequest.errorHandler.asyncHandler(routedRequest.request, new Handler<Boolean>() {
      @Override
      void handle(Boolean exists) {
        if (!exists) {
          routedRequest.notFoundHandler.handle(routedRequest.request)
          return
        }

        def server = new Router() {
          void handle(RoutedRequest requestToServe) {
            ScriptBackedRouter.this.routerHolder.get().handle(requestToServe)
          }
        }

        def refresher = new Router() {
          void handle(RoutedRequest requestToServe) {
            ScriptBackedRouter.this.lock.lock()
            try {
              refreshSync()
            } catch (Exception e) {
              routedRequest.finalizedResponseHandler.handle(new AsyncResult<FinalizedResponse>(e))
              return
            } finally {
              ScriptBackedRouter.this.lock.unlock()
            }
            server.handle(requestToServe)
          }
        }

        checkForChanges(routedRequest, server, refresher)
      }
    }))
  }

  void checkForChanges(RoutedRequest routedRequest, Router noChange, Router didChange) {
    fileSystem.props(scriptFilePath, routedRequest.errorHandler.asyncHandler(routedRequest.request, new Handler<FileProps>() {
      void handle(FileProps fileProps) {
        if (fileProps.lastModifiedTime.time != lastModifiedHolder.get()) {
          didChange.handle(routedRequest)
          return
        }

<<<<<<< HEAD
        fileSystem.readFile(scriptFilePath, routedRequest.errorHandler.asyncHandler(routedRequest.request, new Handler<Buffer>() {
          @Override
          void handle(Buffer buffer) {
            if (buffer.bytes == ScriptBackedRouter.this.contentHolder.get()) {
              noChange.handle(routedRequest)
            } else {
              didChange.handle(routedRequest)
            }
          }
        }))
      }
    }))
=======
  private boolean isNeedUpdate() {
    reloadable && (router.get() == null || isTimestampMismatch() || isContentMismatch())
  }
>>>>>>> 6ba5792a

  }

  private void refreshSync() {
    final lastModifiedTime = fileSystem.propsSync(scriptFilePath).lastModifiedTime.time
    final bytes = fileSystem.readFileSync(scriptFilePath).bytes

    if (lastModifiedTime == lastModifiedHolder.get() && bytes == contentHolder.get()) {
      return
    }

    List<Router> routers = []
    String string = new String(bytes)
    new ScriptEngine<RouterBuilderScript>(getClass().classLoader, staticallyCompile, RouterBuilderScript).run(scriptFileName, string, routers, templateRenderer)
    routerHolder.set(new CompositeRouter(routers))
    this.lastModifiedHolder.set(lastModifiedTime)
    this.contentHolder.set(bytes)
  }

}<|MERGE_RESOLUTION|>--- conflicted
+++ resolved
@@ -45,27 +45,21 @@
   private final AtomicReference<Router> routerHolder = new AtomicReference<>(null)
   private final Lock lock = new ReentrantLock()
 
-<<<<<<< HEAD
   private boolean staticallyCompile
 
-  ScriptBackedRouter(Vertx vertx, File scriptFile, TemplateRenderer templateRenderer, boolean staticallyCompile) {
+  private final boolean reloadable
+
+  ScriptBackedRouter(Vertx vertx, File scriptFile, TemplateRenderer templateRenderer, boolean staticallyCompile, boolean reloadable) {
     this.fileSystem = vertx.fileSystem()
     this.scriptFilePath = scriptFile.absolutePath
     this.scriptFileName = scriptFile.name
     this.templateRenderer = templateRenderer
     this.staticallyCompile = staticallyCompile
-=======
-  private final boolean reloadable
-
-  ScriptBackedRouter(File scriptFile, TemplateRenderer templateRenderer, boolean reloadable) {
-    this.scriptFile = scriptFile
-    this.templateRenderer = templateRenderer
     this.reloadable = reloadable
 
     if (!reloadable) {
-      refresh()
+      refreshSync()
     }
->>>>>>> 6ba5792a
   }
 
   @Override
@@ -105,6 +99,11 @@
   }
 
   void checkForChanges(RoutedRequest routedRequest, Router noChange, Router didChange) {
+    if (!reloadable) {
+      noChange.handle(routedRequest)
+      return
+    }
+
     fileSystem.props(scriptFilePath, routedRequest.errorHandler.asyncHandler(routedRequest.request, new Handler<FileProps>() {
       void handle(FileProps fileProps) {
         if (fileProps.lastModifiedTime.time != lastModifiedHolder.get()) {
@@ -112,7 +111,6 @@
           return
         }
 
-<<<<<<< HEAD
         fileSystem.readFile(scriptFilePath, routedRequest.errorHandler.asyncHandler(routedRequest.request, new Handler<Buffer>() {
           @Override
           void handle(Buffer buffer) {
@@ -125,12 +123,6 @@
         }))
       }
     }))
-=======
-  private boolean isNeedUpdate() {
-    reloadable && (router.get() == null || isTimestampMismatch() || isContentMismatch())
-  }
->>>>>>> 6ba5792a
-
   }
 
   private void refreshSync() {
